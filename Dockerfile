--- conflicted
+++ resolved
@@ -1,11 +1,7 @@
 FROM node:20-alpine AS builder
 
 RUN apk update && \
-<<<<<<< HEAD
-    apk add git ffmpeg wget curl bash openssl dos2unix
-=======
-    apk add --no-cache git ffmpeg wget curl bash openssl
->>>>>>> 1070caf1
+    apk add --no-cache git ffmpeg wget curl bash openssl dos2unix
 
 LABEL version="2.3.0" description="Api to control whatsapp features through http requests." 
 LABEL maintainer="Davidson Gomes" git="https://github.com/DavidsonGomes"
